// Copyright © 2023 Cisco Systems, Inc. and its affiliates.
// All rights reserved.
//
// Licensed under the Apache License, Version 2.0 (the "License");
// you may not use this file except in compliance with the License.
// You may obtain a copy of the License at
//
//     http://www.apache.org/licenses/LICENSE-2.0
//
// Unless required by applicable law or agreed to in writing, software
// distributed under the License is distributed on an "AS IS" BASIS,
// WITHOUT WARRANTIES OR CONDITIONS OF ANY KIND, either express or implied.
// See the License for the specific language governing permissions and
// limitations under the License.

package cmd

import (
	"context"
	"fmt"

	cdx "github.com/CycloneDX/cyclonedx-go"
	"github.com/openclarity/kubeclarity/shared/pkg/scanner"
	"github.com/openclarity/kubeclarity/shared/pkg/utils/cyclonedx_helper"

	"github.com/openclarity/vmclarity/api/models"
	"github.com/openclarity/vmclarity/shared/pkg/backendclient"
	"github.com/openclarity/vmclarity/shared/pkg/families"
	"github.com/openclarity/vmclarity/shared/pkg/families/exploits"
	"github.com/openclarity/vmclarity/shared/pkg/families/malware"
	"github.com/openclarity/vmclarity/shared/pkg/families/misconfiguration"
	misconfigurationTypes "github.com/openclarity/vmclarity/shared/pkg/families/misconfiguration/types"
	"github.com/openclarity/vmclarity/shared/pkg/families/results"
	"github.com/openclarity/vmclarity/shared/pkg/families/sbom"
	"github.com/openclarity/vmclarity/shared/pkg/families/secrets"

	"github.com/openclarity/vmclarity/shared/pkg/families/types"
	"github.com/openclarity/vmclarity/shared/pkg/families/vulnerabilities"
	"github.com/openclarity/vmclarity/shared/pkg/utils"
)

type Exporter struct {
	client *backendclient.BackendClient
}

func CreateExporter() (*Exporter, error) {
	client, err := backendclient.Create(server)
	if err != nil {
		return nil, fmt.Errorf("unable to create VMClarity API client. server=%v: %w", server, err)
	}

	return &Exporter{
		client: client,
	}, nil
}

func convertSBOMResultToAPIModel(sbomResults *sbom.Results) *models.SbomScan {
	packages := []models.Package{}

	if sbomResults.SBOM.Components != nil {
		for _, component := range *sbomResults.SBOM.Components {
			packages = append(packages, *convertPackageInfoToAPIModel(component))
		}
	}

	return &models.SbomScan{
		Packages: &packages,
	}
}

func convertPackageInfoToAPIModel(component cdx.Component) *models.Package {
	return &models.Package{
		Cpes:     utils.PointerTo([]string{component.CPE}),
		Language: utils.PointerTo(cyclonedx_helper.GetComponentLanguage(component)),
		Licenses: convertPackageLicencesToAPIModel(component.Licenses),
		Name:     utils.PointerTo(component.Name),
		Purl:     utils.PointerTo(component.PackageURL),
		Type:     utils.PointerTo(string(component.Type)),
		Version:  utils.PointerTo(component.Version),
	}
}

func convertPackageLicencesToAPIModel(licenses *cdx.Licenses) *[]string {
	if licenses == nil {
		return nil
	}
	// nolint:prealloc
	var ret []string
	for _, lic := range *licenses {
		if lic.License == nil {
			continue
		}
		ret = append(ret, lic.License.Name)
	}

	return &ret
}

func convertVulnResultToAPIModel(vulnerabilitiesResults *vulnerabilities.Results) *models.VulnerabilityScan {
	// nolint:prealloc
	var vuls []models.Vulnerability
	for _, vulCandidates := range vulnerabilitiesResults.MergedResults.MergedVulnerabilitiesByKey {
		if len(vulCandidates) < 1 {
			continue
		}

		vulCandidate := vulCandidates[0]

		vul := models.Vulnerability{
			Cvss:              convertVulnCvssToAPIModel(vulCandidate.Vulnerability.CVSS),
			Description:       utils.PointerTo(vulCandidate.Vulnerability.Description),
			Distro:            convertVulnDistroToAPIModel(vulCandidate.Vulnerability.Distro),
			Fix:               convertVulnFixToAPIModel(vulCandidate.Vulnerability.Fix),
			LayerId:           utils.PointerTo(vulCandidate.Vulnerability.LayerID),
			Links:             utils.PointerTo(vulCandidate.Vulnerability.Links),
			Package:           convertVulnPackageToAPIModel(vulCandidate.Vulnerability.Package),
			Path:              utils.PointerTo(vulCandidate.Vulnerability.Path),
			Severity:          utils.PointerTo(models.VulnerabilitySeverity(vulCandidate.Vulnerability.Severity)),
			VulnerabilityName: utils.PointerTo(vulCandidate.Vulnerability.ID),
		}
		vuls = append(vuls, vul)
	}

	return &models.VulnerabilityScan{
		Vulnerabilities: &vuls,
	}
}

func convertVulnFixToAPIModel(fix scanner.Fix) *models.VulnerabilityFix {
	return &models.VulnerabilityFix{
		State:    utils.PointerTo(fix.State),
		Versions: utils.PointerTo(fix.Versions),
	}
}

func convertVulnDistroToAPIModel(distro scanner.Distro) *models.VulnerabilityDistro {
	return &models.VulnerabilityDistro{
		IDLike:  utils.PointerTo(distro.IDLike),
		Name:    utils.PointerTo(distro.Name),
		Version: utils.PointerTo(distro.Version),
	}
}

func convertVulnPackageToAPIModel(p scanner.Package) *models.Package {
	return &models.Package{
		Cpes:     utils.PointerTo(p.CPEs),
		Language: utils.PointerTo(p.Language),
		Licenses: utils.PointerTo(p.Licenses),
		Name:     utils.PointerTo(p.Name),
		Purl:     utils.PointerTo(p.PURL),
		Type:     utils.PointerTo(p.Type),
		Version:  utils.PointerTo(p.Version),
	}
}

func convertVulnCvssToAPIModel(cvss []scanner.CVSS) *[]models.VulnerabilityCvss {
	if cvss == nil {
		return nil
	}
	// nolint:prealloc
	var ret []models.VulnerabilityCvss
	for _, c := range cvss {
		var exploitabilityScore *float32
		if c.Metrics.ExploitabilityScore != nil {
			exploitabilityScore = utils.PointerTo[float32](float32(*c.Metrics.ExploitabilityScore))
		}
		var impactScore *float32
		if c.Metrics.ImpactScore != nil {
			impactScore = utils.PointerTo[float32](float32(*c.Metrics.ImpactScore))
		}
		ret = append(ret, models.VulnerabilityCvss{
			Metrics: &models.VulnerabilityCvssMetrics{
				BaseScore:           utils.PointerTo(float32(c.Metrics.BaseScore)),
				ExploitabilityScore: exploitabilityScore,
				ImpactScore:         impactScore,
			},
			Vector:  utils.PointerTo(c.Vector),
			Version: utils.PointerTo(c.Version),
		})
	}

	return &ret
}

func (e *Exporter) MarkScanResultInProgress(ctx context.Context) error {
	scanResult, err := e.client.GetScanResult(ctx, scanResultID, models.GetScanResultsScanResultIDParams{})
	if err != nil {
		return fmt.Errorf("failed to get scan result: %w", err)
	}

	if scanResult.Status == nil {
		scanResult.Status = &models.TargetScanStatus{}
	}
	if scanResult.Status.General == nil {
		scanResult.Status.General = &models.TargetScanState{}
	}

	state := models.INPROGRESS
	scanResult.Status.General.State = &state

	err = e.client.PatchScanResult(ctx, scanResult, scanResultID)
	if err != nil {
		return fmt.Errorf("failed to patch scan result: %w", err)
	}

	return nil
}

func (e *Exporter) MarkScanResultDone(ctx context.Context, errors []error) error {
	scanResult, err := e.client.GetScanResult(ctx, scanResultID, models.GetScanResultsScanResultIDParams{})
	if err != nil {
		return fmt.Errorf("failed to get scan result: %w", err)
	}

	if scanResult.Status == nil {
		scanResult.Status = &models.TargetScanStatus{}
	}
	if scanResult.Status.General == nil {
		scanResult.Status.General = &models.TargetScanState{}
	}

	state := models.DONE
	scanResult.Status.General.State = &state

	// If we had any errors running the family or exporting results add it
	// to the general errors
	if len(errors) > 0 {
		var errorStrs []string
		// Pull the errors list out so that we can append to it (if there are
		// any errors at this point I would have hoped the orcestrator wouldn't
		// have spawned the VM) but we never know.
		if scanResult.Status.General.Errors != nil {
			errorStrs = *scanResult.Status.General.Errors
		}
		for _, err := range errors {
			if err != nil {
				errorStrs = append(errorStrs, err.Error())
			}
		}
		if len(errorStrs) > 0 {
			scanResult.Status.General.Errors = &errorStrs
		}
	}

	err = e.client.PatchScanResult(ctx, scanResult, scanResultID)
	if err != nil {
		return fmt.Errorf("failed to patch scan result: %w", err)
	}

	return nil
}

func (e *Exporter) ExportSbomResult(ctx context.Context, res *results.Results, famerr families.RunErrors) error {
	scanResult, err := e.client.GetScanResult(ctx, scanResultID, models.GetScanResultsScanResultIDParams{})
	if err != nil {
		return fmt.Errorf("failed to get scan result: %w", err)
	}

	if scanResult.Status == nil {
		scanResult.Status = &models.TargetScanStatus{}
	}
	if scanResult.Status.Sbom == nil {
		scanResult.Status.Sbom = &models.TargetScanState{}
	}
	if scanResult.Summary == nil {
		scanResult.Summary = &models.ScanFindingsSummary{}
	}

	errors := []string{}

	if err, ok := famerr[types.SBOM]; ok {
		errors = append(errors, err.Error())
	} else {
		sbomResults, err := results.GetResult[*sbom.Results](res)
		if err != nil {
			errors = append(errors, fmt.Errorf("failed to get sbom from scan: %w", err).Error())
		} else {
			scanResult.Sboms = convertSBOMResultToAPIModel(sbomResults)
			if scanResult.Sboms.Packages != nil {
				scanResult.Summary.TotalPackages = utils.PointerTo(len(*scanResult.Sboms.Packages))
			}
		}
	}

	state := models.DONE
	scanResult.Status.Sbom.State = &state
	scanResult.Status.Sbom.Errors = &errors

	err = e.client.PatchScanResult(ctx, scanResult, scanResultID)
	if err != nil {
		return fmt.Errorf("failed to patch scan result: %w", err)
	}

	return nil
}

func (e *Exporter) ExportVulResult(ctx context.Context, res *results.Results, famerr families.RunErrors) error {
	scanResult, err := e.client.GetScanResult(ctx, scanResultID, models.GetScanResultsScanResultIDParams{})
	if err != nil {
		return fmt.Errorf("failed to get scan result: %w", err)
	}

	if scanResult.Status == nil {
		scanResult.Status = &models.TargetScanStatus{}
	}
	if scanResult.Status.Vulnerabilities == nil {
		scanResult.Status.Vulnerabilities = &models.TargetScanState{}
	}
	if scanResult.Summary == nil {
		scanResult.Summary = &models.ScanFindingsSummary{}
	}

	errors := []string{}

	if err, ok := famerr[types.Vulnerabilities]; ok {
		errors = append(errors, err.Error())
	} else {
		vulnerabilitiesResults, err := results.GetResult[*vulnerabilities.Results](res)
		if err != nil {
			errors = append(errors, fmt.Errorf("failed to get vulnerabilities from scan: %w", err).Error())
		} else {
			scanResult.Vulnerabilities = convertVulnResultToAPIModel(vulnerabilitiesResults)
		}
		scanResult.Summary.TotalVulnerabilities = utils.GetVulnerabilityTotalsPerSeverity(scanResult.Vulnerabilities.Vulnerabilities)
	}

	state := models.DONE
	scanResult.Status.Vulnerabilities.State = &state
	scanResult.Status.Vulnerabilities.Errors = &errors

	err = e.client.PatchScanResult(ctx, scanResult, scanResultID)
	if err != nil {
		return fmt.Errorf("failed to patch scan result: %w", err)
	}

	return nil
}

func (e *Exporter) ExportSecretsResult(ctx context.Context, res *results.Results, famerr families.RunErrors) error {
	scanResult, err := e.client.GetScanResult(ctx, scanResultID, models.GetScanResultsScanResultIDParams{})
	if err != nil {
		return fmt.Errorf("failed to get scan result: %w", err)
	}

	if scanResult.Status == nil {
		scanResult.Status = &models.TargetScanStatus{}
	}
	if scanResult.Status.Secrets == nil {
		scanResult.Status.Secrets = &models.TargetScanState{}
	}

	if scanResult.Summary == nil {
		scanResult.Summary = &models.ScanFindingsSummary{}
	}

	errors := []string{}

	if err, ok := famerr[types.Secrets]; ok {
		errors = append(errors, err.Error())
	} else {
		secretsResults, err := results.GetResult[*secrets.Results](res)
		if err != nil {
			errors = append(errors, fmt.Errorf("failed to get secrets results from scan: %w", err).Error())
		} else {
			scanResult.Secrets = convertSecretsResultToAPIModel(secretsResults)
			if scanResult.Secrets.Secrets != nil {
				scanResult.Summary.TotalSecrets = utils.PointerTo(len(*scanResult.Secrets.Secrets))
			}
		}
	}

	state := models.DONE
	scanResult.Status.Secrets.State = &state
	scanResult.Status.Secrets.Errors = &errors

	err = e.client.PatchScanResult(ctx, scanResult, scanResultID)
	if err != nil {
		return fmt.Errorf("failed to patch scan result: %w", err)
	}

	return nil
}

func (e *Exporter) ExportMalwareResult(res *results.Results, famerr families.RunErrors) error {
	scanResult, err := e.client.GetScanResult(context.TODO(), scanResultID, models.GetScanResultsScanResultIDParams{})
	if err != nil {
		return fmt.Errorf("failed to get scan result: %w", err)
	}

	if scanResult.Status == nil {
		scanResult.Status = &models.TargetScanStatus{}
	}
	if scanResult.Status.Malware == nil {
		scanResult.Status.Malware = &models.TargetScanState{}
	}

	errors := []string{}

	if err, ok := famerr[types.Malware]; ok {
		errors = append(errors, err.Error())
	} else {
		malwareResults, err := results.GetResult[*malware.MergedResults](res)
		if err != nil {
			errors = append(errors, fmt.Errorf("failed to get malware results from scan: %w", err).Error())
		} else {
			scanResult.Malware = convertMalwareResultToAPIModel(malwareResults)
			if scanResult.Malware.Malware != nil {
				scanResult.Summary.TotalMalware = utils.PointerTo[int](len(*scanResult.Malware.Malware))
			}
		}
	}

	state := models.DONE
	scanResult.Status.Malware.State = &state
	scanResult.Status.Malware.Errors = &errors

	if err = e.client.PatchScanResult(context.TODO(), scanResult, scanResultID); err != nil {
		return fmt.Errorf("failed to patch scan result: %w", err)
	}

	return nil
}

func convertMalwareResultToAPIModel(malwareResults *malware.MergedResults) *models.MalwareScan {
	if malwareResults == nil {
		return &models.MalwareScan{}
	}

	malwareList := []models.Malware{}
	for _, m := range malwareResults.DetectedMalware {
		mal := m // Prevent loop variable pointer export
		malwareList = append(malwareList, models.Malware{
			MalwareName: &mal.MalwareName,
			MalwareType: &mal.MalwareType,
			Path:        &mal.Path,
		})
	}

	metadata := []models.ScannerMetadata{}
	for name, summary := range malwareResults.Metadata {
		nameVal := name // Prevent loop variable pointer export
		metadata = append(metadata, models.ScannerMetadata{
			ScannerName: &nameVal,
			ScannerSummary: &models.ScannerSummary{
				DataRead:           &summary.DataRead,
				DataScanned:        &summary.DataScanned,
				EngineVersion:      &summary.EngineVersion,
				InfectedFiles:      &summary.InfectedFiles,
				KnownViruses:       &summary.KnownViruses,
				ScannedDirectories: &summary.ScannedDirectories,
				ScannedFiles:       &summary.ScannedFiles,
				SuspectedFiles:     &summary.SuspectedFiles,
				TimeTaken:          &summary.TimeTaken,
			},
		})
	}

	return &models.MalwareScan{
		Malware:  &malwareList,
		Metadata: &metadata,
	}
}

func convertSecretsResultToAPIModel(secretsResults *secrets.Results) *models.SecretScan {
	if secretsResults == nil || secretsResults.MergedResults == nil {
		return &models.SecretScan{}
	}

	var secretsSlice []models.Secret
	for _, resultsCandidate := range secretsResults.MergedResults.Results {
		for i := range resultsCandidate.Findings {
			finding := resultsCandidate.Findings[i]
			secretsSlice = append(secretsSlice, models.Secret{
				Description: &finding.Description,
				EndLine:     &finding.EndLine,
				FilePath:    &finding.File,
				Fingerprint: &finding.Fingerprint,
				StartLine:   &finding.StartLine,
			})
		}
	}

	if secretsSlice == nil {
		return &models.SecretScan{}
	}

	return &models.SecretScan{
		Secrets: &secretsSlice,
	}
}

func convertExploitsResultToAPIModel(exploitsResults *exploits.Results) *models.ExploitScan {
	if exploitsResults == nil || exploitsResults.Exploits == nil {
		return &models.ExploitScan{}
	}

	// nolint:prealloc
	var retExploits []models.Exploit

	for i := range exploitsResults.Exploits {
		exploit := exploitsResults.Exploits[i]
		retExploits = append(retExploits, models.Exploit{
			CveID:       &exploit.CveID,
			Description: &exploit.Description,
			Name:        &exploit.Name,
			SourceDB:    &exploit.SourceDB,
			Title:       &exploit.Title,
			Urls:        &exploit.URLs,
		})
	}

	if retExploits == nil {
		return &models.ExploitScan{}
	}

	return &models.ExploitScan{
		Exploits: &retExploits,
	}
}

func (e *Exporter) ExportExploitsResult(ctx context.Context, res *results.Results, famerr families.RunErrors) error {
	scanResult, err := e.client.GetScanResult(ctx, scanResultID, models.GetScanResultsScanResultIDParams{})
	if err != nil {
		return fmt.Errorf("failed to get scan result: %w", err)
	}

	if scanResult.Status == nil {
		scanResult.Status = &models.TargetScanStatus{}
	}
	if scanResult.Status.Exploits == nil {
		scanResult.Status.Exploits = &models.TargetScanState{}
	}
	if scanResult.Summary == nil {
		scanResult.Summary = &models.ScanFindingsSummary{}
	}

	errors := []string{}

	if err, ok := famerr[types.Exploits]; ok {
		errors = append(errors, err.Error())
	} else {
		exploitsResults, err := results.GetResult[*exploits.Results](res)
		if err != nil {
			errors = append(errors, fmt.Errorf("failed to get exploits results from scan: %w", err).Error())
		} else {
			scanResult.Exploits = convertExploitsResultToAPIModel(exploitsResults)
			if scanResult.Exploits.Exploits != nil {
				scanResult.Summary.TotalExploits = utils.PointerTo(len(*scanResult.Exploits.Exploits))
			}
		}
	}

	state := models.DONE
	scanResult.Status.Exploits.State = &state
	scanResult.Status.Exploits.Errors = &errors

	err = e.client.PatchScanResult(ctx, scanResult, scanResultID)
	if err != nil {
		return fmt.Errorf("failed to patch scan result: %w", err)
	}

	return nil
}

// nolint:cyclop
func misconfigurationSeverityToAPIMisconfigurationSeverity(sev misconfigurationTypes.Severity) (models.MisconfigurationSeverity, error) {
	switch sev {
	case misconfigurationTypes.HighSeverity:
		return models.MisconfigurationSeverityHighSeverity, nil
	case misconfigurationTypes.MediumSeverity:
		return models.MisconfigurationSeverityMediumSeverity, nil
	case misconfigurationTypes.LowSeverity:
		return models.MisconfigurationSeverityLowSeverity, nil
	default:
		return models.MisconfigurationSeverityLowSeverity, fmt.Errorf("unknown severity level %v", sev)
	}
}

func convertMisconfigurationResultToAPIModel(misconfigurationResults *misconfiguration.Results) (*models.MisconfigurationScan, error) {
	if misconfigurationResults == nil || misconfigurationResults.Misconfigurations == nil {
		return &models.MisconfigurationScan{}, nil
	}

	retMisconfigurations := make([]models.Misconfiguration, len(misconfigurationResults.Misconfigurations))

	for i := range misconfigurationResults.Misconfigurations {
		// create a separate variable for the loop because we need
		// pointers for the API model and we can't safely take pointers
		// to a loop variable.
		misconfiguration := misconfigurationResults.Misconfigurations[i]

		severity, err := misconfigurationSeverityToAPIMisconfigurationSeverity(misconfiguration.Severity)
		if err != nil {
			return nil, fmt.Errorf("unable to convert scanner result severity to API severity: %w", err)
		}

		retMisconfigurations[i] = models.Misconfiguration{
			ScannerName:     &misconfiguration.ScannerName,
			ScannedPath:     &misconfiguration.ScannedPath,
			TestCategory:    &misconfiguration.TestCategory,
			TestID:          &misconfiguration.TestID,
			TestDescription: &misconfiguration.TestDescription,
			Severity:        &severity,
			Message:         &misconfiguration.Message,
			Remediation:     &misconfiguration.Remediation,
		}
	}

	return &models.MisconfigurationScan{
		Scanners:          utils.PointerTo(misconfigurationResults.Metadata.Scanners),
		Misconfigurations: &retMisconfigurations,
	}, nil
}

func (e *Exporter) ExportMisconfigurationResult(ctx context.Context, res *results.Results, famerr families.RunErrors) error {
	scanResult, err := e.client.GetScanResult(ctx, scanResultID, models.GetScanResultsScanResultIDParams{})
	if err != nil {
		return fmt.Errorf("failed to get scan result: %w", err)
	}

	if scanResult.Status == nil {
		scanResult.Status = &models.TargetScanStatus{}
	}
	if scanResult.Status.Exploits == nil {
		scanResult.Status.Misconfigurations = &models.TargetScanState{}
	}
	if scanResult.Summary == nil {
		scanResult.Summary = &models.ScanFindingsSummary{}
	}

	var errors []string

	if err, ok := famerr[types.Misconfiguration]; ok {
		errors = append(errors, err.Error())
	} else {
		misconfigurationResults, err := results.GetResult[*misconfiguration.Results](res)
		if err != nil {
			errors = append(errors, fmt.Sprintf("failed to get misconfiguration results from scan: %v", err))
		} else {
			apiMisconfigurations, err := convertMisconfigurationResultToAPIModel(misconfigurationResults)
			if err != nil {
				errors = append(errors, fmt.Sprintf("failed to convert misconfiguration results from scan to API model: %v", err))
			} else {
				scanResult.Misconfigurations = apiMisconfigurations
				scanResult.Summary.TotalMisconfigurations = utils.PointerTo(len(misconfigurationResults.Misconfigurations))
			}
		}
	}

	state := models.DONE
	scanResult.Status.Misconfigurations.State = &state
	scanResult.Status.Misconfigurations.Errors = &errors

	err = e.client.PatchScanResult(ctx, scanResult, scanResultID)
	if err != nil {
		return fmt.Errorf("failed to patch scan result: %w", err)
	}

	return nil
}

// nolint:cyclop
func (e *Exporter) ExportResults(ctx context.Context, res *results.Results, famerr families.RunErrors) []error {
	var errors []error

	if config.SBOM.Enabled {
<<<<<<< HEAD
		if err := e.ExportSbomResult(res, famerr); err != nil {
			errors = appendExportError("sbom", err, errors)
=======
		err := e.ExportSbomResult(ctx, res, famerr)
		if err != nil {
			err = fmt.Errorf("failed to export sbom to server: %w", err)
			logger.Error(err)
			errors = append(errors, err)
>>>>>>> ad589c5f
		}
	}

	if config.Vulnerabilities.Enabled {
<<<<<<< HEAD
		if err := e.ExportVulResult(res, famerr); err != nil {
			errors = appendExportError("vulnerabilties", err, errors)
=======
		err := e.ExportVulResult(ctx, res, famerr)
		if err != nil {
			err = fmt.Errorf("failed to export vulnerabilities to server: %w", err)
			logger.Error(err)
			errors = append(errors, err)
>>>>>>> ad589c5f
		}
	}

	if config.Secrets.Enabled {
<<<<<<< HEAD
		if err := e.ExportSecretsResult(res, famerr); err != nil {
			errors = appendExportError("secrets", err, errors)
=======
		err := e.ExportSecretsResult(ctx, res, famerr)
		if err != nil {
			err = fmt.Errorf("failed to export secrets findings to server: %w", err)
			logger.Error(err)
			errors = append(errors, err)
>>>>>>> ad589c5f
		}
	}

	if config.Exploits.Enabled {
<<<<<<< HEAD
		if err := e.ExportExploitsResult(res, famerr); err != nil {
			errors = appendExportError("exploits", err, errors)
		}
	}

	if config.Malware.Enabled {
		if err := e.ExportMalwareResult(res, famerr); err != nil {
			errors = appendExportError("malware", err, errors)
=======
		err := e.ExportExploitsResult(ctx, res, famerr)
		if err != nil {
			err = fmt.Errorf("failed to export exploits results to server: %w", err)
			logger.Error(err)
			errors = append(errors, err)
>>>>>>> ad589c5f
		}
	}

	if config.Misconfiguration.Enabled {
<<<<<<< HEAD
		if err := e.ExportMisconfigurationResult(res, famerr); err != nil {
			errors = appendExportError("malware", err, errors)
=======
		err := e.ExportMisconfigurationResult(ctx, res, famerr)
		if err != nil {
			err = fmt.Errorf("failed to export misconfiguration results to server: %w", err)
			logger.Error(err)
			errors = append(errors, err)
>>>>>>> ad589c5f
		}
	}

	return errors
}

func appendExportError(family string, err error, errors []error) []error {
	err = fmt.Errorf("failed to export %s result to server: %w", family, err)
	logger.Error(err)
	return append(errors, err)
}<|MERGE_RESOLUTION|>--- conflicted
+++ resolved
@@ -381,7 +381,7 @@
 	return nil
 }
 
-func (e *Exporter) ExportMalwareResult(res *results.Results, famerr families.RunErrors) error {
+func (e *Exporter) ExportMalwareResult(ctx context.Context, res *results.Results, famerr families.RunErrors) error {
 	scanResult, err := e.client.GetScanResult(context.TODO(), scanResultID, models.GetScanResultsScanResultIDParams{})
 	if err != nil {
 		return fmt.Errorf("failed to get scan result: %w", err)
@@ -414,7 +414,7 @@
 	scanResult.Status.Malware.State = &state
 	scanResult.Status.Malware.Errors = &errors
 
-	if err = e.client.PatchScanResult(context.TODO(), scanResult, scanResultID); err != nil {
+	if err = e.client.PatchScanResult(ctx, scanResult, scanResultID); err != nil {
 		return fmt.Errorf("failed to patch scan result: %w", err)
 	}
 
@@ -562,7 +562,6 @@
 	return nil
 }
 
-// nolint:cyclop
 func misconfigurationSeverityToAPIMisconfigurationSeverity(sev misconfigurationTypes.Severity) (models.MisconfigurationSeverity, error) {
 	switch sev {
 	case misconfigurationTypes.HighSeverity:
@@ -651,7 +650,7 @@
 	scanResult.Status.Misconfigurations.State = &state
 	scanResult.Status.Misconfigurations.Errors = &errors
 
-	err = e.client.PatchScanResult(ctx, scanResult, scanResultID)
+	err = e.client.PatchScanResult(context.TODO(), scanResult, scanResultID)
 	if err != nil {
 		return fmt.Errorf("failed to patch scan result: %w", err)
 	}
@@ -662,80 +661,39 @@
 // nolint:cyclop
 func (e *Exporter) ExportResults(ctx context.Context, res *results.Results, famerr families.RunErrors) []error {
 	var errors []error
-
 	if config.SBOM.Enabled {
-<<<<<<< HEAD
-		if err := e.ExportSbomResult(res, famerr); err != nil {
+		if err := e.ExportSbomResult(ctx, res, famerr); err != nil {
 			errors = appendExportError("sbom", err, errors)
-=======
-		err := e.ExportSbomResult(ctx, res, famerr)
-		if err != nil {
-			err = fmt.Errorf("failed to export sbom to server: %w", err)
-			logger.Error(err)
-			errors = append(errors, err)
->>>>>>> ad589c5f
 		}
 	}
 
 	if config.Vulnerabilities.Enabled {
-<<<<<<< HEAD
-		if err := e.ExportVulResult(res, famerr); err != nil {
+		if err := e.ExportVulResult(ctx, res, famerr); err != nil {
 			errors = appendExportError("vulnerabilties", err, errors)
-=======
-		err := e.ExportVulResult(ctx, res, famerr)
-		if err != nil {
-			err = fmt.Errorf("failed to export vulnerabilities to server: %w", err)
-			logger.Error(err)
-			errors = append(errors, err)
->>>>>>> ad589c5f
 		}
 	}
 
 	if config.Secrets.Enabled {
-<<<<<<< HEAD
-		if err := e.ExportSecretsResult(res, famerr); err != nil {
+		if err := e.ExportSecretsResult(ctx, res, famerr); err != nil {
 			errors = appendExportError("secrets", err, errors)
-=======
-		err := e.ExportSecretsResult(ctx, res, famerr)
-		if err != nil {
-			err = fmt.Errorf("failed to export secrets findings to server: %w", err)
-			logger.Error(err)
-			errors = append(errors, err)
->>>>>>> ad589c5f
 		}
 	}
 
 	if config.Exploits.Enabled {
-<<<<<<< HEAD
-		if err := e.ExportExploitsResult(res, famerr); err != nil {
+		if err := e.ExportExploitsResult(ctx, res, famerr); err != nil {
 			errors = appendExportError("exploits", err, errors)
 		}
 	}
 
 	if config.Malware.Enabled {
-		if err := e.ExportMalwareResult(res, famerr); err != nil {
+		if err := e.ExportMalwareResult(ctx, res, famerr); err != nil {
 			errors = appendExportError("malware", err, errors)
-=======
-		err := e.ExportExploitsResult(ctx, res, famerr)
-		if err != nil {
-			err = fmt.Errorf("failed to export exploits results to server: %w", err)
-			logger.Error(err)
-			errors = append(errors, err)
->>>>>>> ad589c5f
 		}
 	}
 
 	if config.Misconfiguration.Enabled {
-<<<<<<< HEAD
-		if err := e.ExportMisconfigurationResult(res, famerr); err != nil {
+		if err := e.ExportMisconfigurationResult(ctx, res, famerr); err != nil {
 			errors = appendExportError("malware", err, errors)
-=======
-		err := e.ExportMisconfigurationResult(ctx, res, famerr)
-		if err != nil {
-			err = fmt.Errorf("failed to export misconfiguration results to server: %w", err)
-			logger.Error(err)
-			errors = append(errors, err)
->>>>>>> ad589c5f
 		}
 	}
 
