// Copyright © 2024 Cisco Systems, Inc. and its affiliates.
// All rights reserved.
//
// Licensed under the Apache License, Version 2.0 (the "License");
// you may not use this file except in compliance with the License.
// You may obtain a copy of the License at
//
//     http://www.apache.org/licenses/LICENSE-2.0
//
// Unless required by applicable law or agreed to in writing, software
// distributed under the License is distributed on an "AS IS" BASIS,
// WITHOUT WARRANTIES OR CONDITIONS OF ANY KIND, either express or implied.
// See the License for the specific language governing permissions and
// limitations under the License.

package docker

import (
	"archive/tar"
	"bufio"
	"bytes"
	"context"
	"errors"
	"fmt"
	"io"
	"net"
	"os"
	"path/filepath"
	"sync/atomic"
	"time"

	"github.com/openclarity/vmclarity/plugins/runner/internal/containermanager"
	"github.com/openclarity/vmclarity/plugins/runner/types"

	dockertypes "github.com/docker/docker/api/types"
	containertypes "github.com/docker/docker/api/types/container"
	"github.com/docker/docker/api/types/filters"
	imagetypes "github.com/docker/docker/api/types/image"
	"github.com/docker/docker/api/types/mount"
	dockerclient "github.com/docker/docker/client"
	"github.com/docker/go-connections/nat"

	"github.com/openclarity/vmclarity/plugins/sdk-go/plugin"
)

const (
	defaultInternalServerPort = nat.Port("8080/tcp")
	defaultPollInterval       = 2 * time.Second
	defaultPluginNetwork      = "vmclarity-plugins-network"
)

type containerManager struct {
	client *dockerClient
	config types.PluginConfig

	// set on Start
	containerID string

	// set when the container is in running state
	runningContainer atomic.Pointer[dockertypes.ContainerJSON]
	runningErr       atomic.Pointer[error]
}

func New(ctx context.Context, config types.PluginConfig) (containermanager.PluginContainerManager, error) {
	// Load docker client
	client, err := newDockerClient()
	if err != nil {
<<<<<<< HEAD
		return nil, fmt.Errorf("failed to create docker client: %w", err)
	}

	// Load host container
	hostContainer, err := getHostContainer(ctx, dclient)
	if err != nil {
		return nil, fmt.Errorf("failed to check host: %w", err)
=======
		return nil, err
>>>>>>> b5931ffb
	}

	return &containerManager{
		client: client,
		config: config,
	}, nil
}

func (cm *containerManager) Start(ctx context.Context) error {
	// Pull scanner image if required
	err := cm.pullPluginImage(ctx)
	if err != nil {
		return fmt.Errorf("failed to pull image: %w", err)
	}

	// Get scanner container mounts
	scanDirMount, err := cm.getScanInputDirMount(ctx)
	if err != nil {
		return fmt.Errorf("failed to get mounts: %w", err)
	}

	// Create scanner container
	container, err := cm.client.ContainerCreate(
		ctx,
		&containertypes.Config{
			Image: cm.config.ImageName,
			Env: []string{
				fmt.Sprintf("%s=0.0.0.0:%s", plugin.EnvListenAddress, defaultInternalServerPort.Port()),
			},
			ExposedPorts: nat.PortSet{defaultInternalServerPort: struct{}{}},
		},
		&containertypes.HostConfig{
			PortBindings: map[nat.Port][]nat.PortBinding{
				defaultInternalServerPort: {
					{
						HostIP:   "127.0.0.1", // attach to local network driver
						HostPort: "",          // randomly assign port on host
					},
				},
			},
			Mounts: []mount.Mount{*scanDirMount},
		},
		nil,
		nil,
		"", // assign random name
	)
	if err != nil {
		return fmt.Errorf("failed to create container: %w", err)
	}

	cm.containerID = container.ID

	// Connect plugin container to plugin network
	networkID, err := cm.client.GetOrCreateBridgeNetwork(ctx, defaultPluginNetwork)
	if err != nil {
		return fmt.Errorf("failed to get network ID: %w", err)
	}

	if err := cm.client.NetworkConnect(ctx, networkID, cm.containerID, nil); err != nil {
		return fmt.Errorf("failed to connect plugin to network: %w", err)
	}

	// Connect host container to plugin network
	if err := cm.connectHostContainer(ctx, networkID); err != nil {
		return fmt.Errorf("failed to connect host to network: %w", err)
	}

	// Start container
	err = cm.client.ContainerStart(ctx, cm.containerID, containertypes.StartOptions{})
	if err != nil {
		return fmt.Errorf("failed to start container: %w", err)
	}

	// Set container running data when ready
	// nolint:contextcheck
	go func() {
		rContainer, rErr := cm.waitContainerRunning(context.Background())
		if err != nil {
			cm.runningErr.Store(&rErr)
		}
		cm.runningContainer.Store(rContainer)
	}()

	return nil
}

func (cm *containerManager) Ready() (bool, error) {
	rErrPtr := cm.runningErr.Load()
	if rErrPtr != nil && *rErrPtr != nil {
		return false, fmt.Errorf("failed waiting for running state: %w", *rErrPtr)
	}

	// container is ready when the running data is set
	rContainerPtr := cm.runningContainer.Load()
	ready := rContainerPtr != nil

	return ready, nil
}

func (cm *containerManager) Logs(ctx context.Context) (io.ReadCloser, error) {
	reader, writer, err := os.Pipe()
	if err != nil {
		return nil, errors.New("failed to create log pipe")
	}

	go func() {
		// Get docker log stream
		out, err := cm.client.ContainerLogs(ctx, cm.containerID, containertypes.LogsOptions{
			ShowStdout: true,
			ShowStderr: true,
			Follow:     true,
		})
		if err != nil {
			return
		}
		defer out.Close() //nolint:errcheck

		// Process stream by removing magic bytes and appending stream type (stdout: or stderr:)
		scanner := bufio.NewScanner(out)
		for scanner.Scan() {
			// get current log part from docker container
			rawBytes := scanner.Bytes()
			if len(rawBytes) <= 8 { //nolint:mnd
				continue
			}

			// write docker log without magic bytes with newline at the end
			_, _ = writer.Write(rawBytes[8:])
			_, _ = writer.WriteString("\n")
		}
	}()

	return reader, nil
}

func (cm *containerManager) GetPluginServerEndpoint(ctx context.Context) (string, error) {
	// Get running container data
	container := cm.runningContainer.Load()
	if container == nil {
		return "", errors.New("scanner container not in ready state")
	}

	// If the host is running in a container, use the plugin container hostname to
	// communicate from host since they are on the same docker network.
	if hostContainer, _ := cm.client.GetHostContainer(ctx); hostContainer != nil {
		return "http://" + net.JoinHostPort(container.Config.Hostname, defaultInternalServerPort.Port()), nil
	}

	// If CLI is running in host, use the randomly assigned port on host to
	// communicate with the container.
	hostPorts, ok := container.NetworkSettings.Ports[defaultInternalServerPort]
	if !ok {
		return "", errors.New("failed to get scanner container ports")
	}
	if len(hostPorts) == 0 {
		return "", errors.New("no network ports attached to scanner container")
	}

	return "http://" + net.JoinHostPort("127.0.0.1", hostPorts[0].HostPort), nil
}

func (cm *containerManager) Result(ctx context.Context) (io.ReadCloser, error) {
	// Copy result file from container
	reader, _, err := cm.client.CopyFromContainer(ctx, cm.containerID, containermanager.RemoteScanResultFileOverride)
	if err != nil {
		return nil, fmt.Errorf("failed to copy scanner result file: %w", err)
	}

	// Extract the tar file and read the content
	tr := tar.NewReader(reader)
	_, err = tr.Next()
	if err != nil {
		return nil, fmt.Errorf("failed to read tar file: %w", err)
	}

	// TODO: use stream rather than copying everything
	buf := new(bytes.Buffer)
	for {
		_, err := io.CopyN(buf, tr, 1024) //nolint:mnd
		if err != nil {
			if errors.Is(err, io.EOF) {
				break
			}
			return nil, fmt.Errorf("failed to copy file contents: %w", err)
		}
	}

	return io.NopCloser(buf), nil
}

func (cm *containerManager) Remove(ctx context.Context) error {
	if cm.containerID != "" {
		serr := cm.client.ContainerStop(ctx, cm.containerID, containertypes.StopOptions{}) // soft fail to allow removal
		rerr := cm.client.ContainerRemove(ctx, cm.containerID, containertypes.RemoveOptions{})
		if rerr != nil && !dockerclient.IsErrNotFound(rerr) {
			return fmt.Errorf("failed to remove scanner container: %w", errors.Join(serr, rerr))
		}
	}

	return nil
}

func (cm *containerManager) pullPluginImage(ctx context.Context) error {
	images, err := cm.client.ImageList(ctx, imagetypes.ListOptions{
		Filters: filters.NewArgs(filters.Arg("reference", cm.config.ImageName)),
	})
	if err != nil {
		return fmt.Errorf("failed to get images: %w", err)
	}

	if len(images) == 0 {
		resp, err := cm.client.ImagePull(ctx, cm.config.ImageName, imagetypes.PullOptions{})
		if err != nil {
			return fmt.Errorf("failed to pull image: %w", err)
		}

		// consume output
		_, _ = io.Copy(io.Discard, resp)
		_ = resp.Close()
	}

	return nil
}

func (cm *containerManager) waitContainerRunning(ctx context.Context) (*dockertypes.ContainerJSON, error) {
	ctx, cancel := context.WithTimeout(ctx, types.WaitReadyTimeout)
	defer cancel()

	ticker := time.NewTicker(defaultPollInterval)
	defer ticker.Stop()

	for {
		select {
		case <-ctx.Done():
			return nil, fmt.Errorf("timed out waiting for container %s to become ready", cm.containerID)

		case <-ticker.C:
			// Get state data needed to check the container
			container, err := cm.client.ContainerInspect(ctx, cm.containerID)
			if err != nil {
				return nil, fmt.Errorf("failed to inspect scanner container: %w", err)
			}

			// Set running container
			if container.State.Running {
				return &container, nil
			}
		}
	}
}

func (cm *containerManager) getScanInputDirMount(ctx context.Context) (*mount.Mount, error) {
	// Create set with all parent directories of the input dir
	dir := cm.config.InputDir
	dirSet := make(map[string]struct{})
	for len(dir) > 1 {
		dirSet[dir] = struct{}{}
		dir = filepath.Dir(dir)
	}

	// If the host is running in a container, use the input dir mounted on the host container
	// to mount on the plugin container.
	// This is required to allow the plugin container to access the input dir from the host.
	// TODO: add docs about flow
	if hostContainer, _ := cm.client.GetHostContainer(ctx); hostContainer != nil {
		for _, p := range hostContainer.Mounts {
			if _, ok := dirSet[p.Destination]; !ok {
				continue
			}

			return &mount.Mount{
				Type:   p.Type,
				Source: p.Source,                                    // actual source on the host
				Target: containermanager.RemoteScanInputDirOverride, // override remote path
			}, nil
		}

		return nil, errors.New("input dir not mounted on host container or invalid path")
	}

	// Use default mount
	return &mount.Mount{
		Type:   mount.TypeBind,
		Source: cm.config.InputDir,
		Target: containermanager.RemoteScanInputDirOverride, // override remote path
	}, nil
}

// connectHostContainer connects host (container) to plugin network if in container mode
// to enable container name discovery.
func (cm *containerManager) connectHostContainer(ctx context.Context, pluginNetworkID string) error {
	hostContainer, _ := cm.client.GetHostContainer(ctx)
	if hostContainer == nil {
		return nil
	}

	var connected bool
	if hostContainer.NetworkSettings != nil {
		_, connected = hostContainer.NetworkSettings.Networks[defaultPluginNetwork]
	}
	if connected {
		return nil
	}

	err := cm.client.NetworkConnect(ctx, pluginNetworkID, hostContainer.ID, nil)
	if err != nil {
		return fmt.Errorf("failed to connect host to plugin network: %w", err)
	}

	return nil
}<|MERGE_RESOLUTION|>--- conflicted
+++ resolved
@@ -65,17 +65,7 @@
 	// Load docker client
 	client, err := newDockerClient()
 	if err != nil {
-<<<<<<< HEAD
-		return nil, fmt.Errorf("failed to create docker client: %w", err)
-	}
-
-	// Load host container
-	hostContainer, err := getHostContainer(ctx, dclient)
-	if err != nil {
-		return nil, fmt.Errorf("failed to check host: %w", err)
-=======
 		return nil, err
->>>>>>> b5931ffb
 	}
 
 	return &containerManager{
