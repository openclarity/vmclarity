--- conflicted
+++ resolved
@@ -119,9 +119,9 @@
 	viper.SetDefault(ScanConfigWatchInterval, "30s")
 	viper.SetDefault(DeleteJobPolicy, string(DeleteJobPolicyAlways))
 	viper.SetDefault(ScannerBackendAddress, fmt.Sprintf("http://%s%s", net.JoinHostPort(backendHost, strconv.Itoa(backendPort)), backendBaseURL))
-	// https://github.com/openclarity/vmclarity-tools-base/blob/main/Dockerfile
+	// https://github.com/openclarity/vmclarity-tools-base/blob/main/Dockerfile#L33
 	viper.SetDefault(GitleaksBinaryPath, "/artifacts/gitleaks")
-	// https://github.com/openclarity/vmclarity-tools-base/blob/main/Dockerfile
+	// https://github.com/openclarity/vmclarity-tools-base/blob/main/Dockerfile#L35
 	viper.SetDefault(LynisInstallPath, "/artifacts/lynis")
 	// https://github.com/openclarity/vmclarity-tools-base/blob/main/Dockerfile
 	viper.SetDefault(ChkrootkitBinaryPath, "/artifacts/chkrootkit")
@@ -140,7 +140,6 @@
 		AWSConfig:             aws.LoadConfig(),
 		ScannerBackendAddress: viper.GetString(ScannerBackendAddress),
 		ScannerConfig: ScannerConfig{
-<<<<<<< HEAD
 			Region:                        viper.GetString(ScannerAWSRegion),
 			JobResultTimeout:              viper.GetDuration(JobResultTimeout),
 			JobResultsPollingInterval:     viper.GetDuration(JobResultsPollingInterval),
@@ -158,24 +157,7 @@
 			AlternativeFreshclamMirrorURL: viper.GetString(AlternativeFreshclamMirrorURL),
 			TrivyServerAddress:            viper.GetString(TrivyServerAddress),
 			GrypeServerAddress:            viper.GetString(GrypeServerAddress),
-=======
-			Region:                    viper.GetString(ScannerAWSRegion),
-			JobResultTimeout:          viper.GetDuration(JobResultTimeout),
-			JobResultsPollingInterval: viper.GetDuration(JobResultsPollingInterval),
-			ScanConfigWatchInterval:   viper.GetDuration(ScanConfigWatchInterval),
-			DeleteJobPolicy:           getDeleteJobPolicyType(viper.GetString(DeleteJobPolicy)),
-			ScannerImage:              viper.GetString(ScannerContainerImage),
-			ScannerBackendAddress:     viper.GetString(ScannerBackendAddress),
-			ScannerKeyPairName:        viper.GetString(ScannerKeyPairName),
-			GitleaksBinaryPath:        viper.GetString(GitleaksBinaryPath),
-			LynisInstallPath:          viper.GetString(LynisInstallPath),
-			DeviceName:                viper.GetString(AttachedVolumeDeviceName),
-			ExploitsDBAddress:         viper.GetString(ExploitDBAddress),
-			ClamBinaryPath:            viper.GetString(ClamBinaryPath),
-			TrivyServerAddress:        viper.GetString(TrivyServerAddress),
-			GrypeServerAddress:        viper.GetString(GrypeServerAddress),
 			ChkrootkitBinaryPath:      viper.GetString(ChkrootkitBinaryPath),
->>>>>>> 9572aa17
 		},
 	}
 
