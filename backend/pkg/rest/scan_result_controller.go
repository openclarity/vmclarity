--- conflicted
+++ resolved
@@ -98,25 +98,20 @@
 
 	updatedScanResult, err := s.dbHandler.ScanResultsTable().UpdateScanResult(scanResult)
 	if err != nil {
-<<<<<<< HEAD
+		var validationErr *common.BadRequestError
 		var conflictErr *common.ConflictError
-		if errors.As(err, &conflictErr) {
+		switch true {
+		case errors.As(err, &conflictErr):
 			existResponse := &models.TargetScanResultExists{
 				Message:          utils.StringPtr(conflictErr.Reason),
 				TargetScanResult: &updatedScanResult,
 			}
 			return sendResponse(ctx, http.StatusConflict, existResponse)
-		}
-		return sendError(ctx, http.StatusInternalServerError, fmt.Sprintf("failed to update scan result in db. scanResultID=%v: %v", scanResultID, err))
-=======
-		var validationErr *common.BadRequestError
-		switch true {
 		case errors.As(err, &validationErr):
 			return sendError(ctx, http.StatusBadRequest, err.Error())
 		default:
 			return sendError(ctx, http.StatusInternalServerError, fmt.Sprintf("failed to update scan result in db. scanResultID=%v: %v", scanResultID, err))
 		}
->>>>>>> bd6de880
 	}
 
 	return sendResponse(ctx, http.StatusOK, updatedScanResult)
@@ -148,25 +143,20 @@
 
 	updatedScanResult, err := s.dbHandler.ScanResultsTable().SaveScanResult(scanResult)
 	if err != nil {
-<<<<<<< HEAD
+		var validationErr *common.BadRequestError
 		var conflictErr *common.ConflictError
-		if errors.As(err, &conflictErr) {
+		switch true {
+		case errors.As(err, &conflictErr):
 			existResponse := &models.TargetScanResultExists{
 				Message:          utils.StringPtr(conflictErr.Reason),
 				TargetScanResult: &updatedScanResult,
 			}
 			return sendResponse(ctx, http.StatusConflict, existResponse)
-		}
-		return sendError(ctx, http.StatusInternalServerError, fmt.Sprintf("failed to update scan result in db. scanResultID=%v: %v", scanResultID, err))
-=======
-		var validationErr *common.BadRequestError
-		switch true {
 		case errors.As(err, &validationErr):
 			return sendError(ctx, http.StatusBadRequest, err.Error())
 		default:
 			return sendError(ctx, http.StatusInternalServerError, fmt.Sprintf("failed to update scan result in db. scanResultID=%v: %v", scanResultID, err))
 		}
->>>>>>> bd6de880
 	}
 
 	return sendResponse(ctx, http.StatusOK, updatedScanResult)
