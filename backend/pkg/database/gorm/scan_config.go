--- conflicted
+++ resolved
@@ -245,6 +245,7 @@
 	return sc, nil
 }
 
+// nolint: cyclop
 func (s *ScanConfigsTableHandler) UpdateScanConfig(scanConfig models.ScanConfig) (models.ScanConfig, error) {
 	if scanConfig.Id == nil || *scanConfig.Id == "" {
 		return models.ScanConfig{}, fmt.Errorf("ID is required to update scan config in DB")
@@ -258,7 +259,11 @@
 		}
 	}
 
-<<<<<<< HEAD
+	var dbScanConfig ScanConfig
+	if err := getExistingObjByID(s.DB, "ScanConfig", *scanConfig.Id, &dbScanConfig); err != nil {
+		return models.ScanConfig{}, fmt.Errorf("failed to get scan config from db: %w", err)
+	}
+
 	// Check the existing DB entries to ensure that the name field is unique
 	existingScanConfig, err := s.checkUniqueness(scanConfig, true)
 	if err != nil {
@@ -269,14 +274,6 @@
 		return models.ScanConfig{}, fmt.Errorf("failed to check existing scan config: %w", err)
 	}
 
-=======
-	var dbScanConfig ScanConfig
-	if err := getExistingObjByID(s.DB, "ScanConfig", *scanConfig.Id, &dbScanConfig); err != nil {
-		return models.ScanConfig{}, fmt.Errorf("failed to get scan config from db: %w", err)
-	}
-
-	var err error
->>>>>>> bd2d1910
 	dbScanConfig.Data, err = patchObject(dbScanConfig.Data, scanConfig)
 	if err != nil {
 		return models.ScanConfig{}, fmt.Errorf("failed to apply patch: %w", err)
