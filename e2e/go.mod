--- conflicted
+++ resolved
@@ -191,11 +191,7 @@
 	golang.org/x/crypto v0.13.0 // indirect
 	golang.org/x/mod v0.12.0 // indirect
 	golang.org/x/net v0.15.0 // indirect
-<<<<<<< HEAD
-	golang.org/x/oauth2 v0.11.0 // indirect
-=======
 	golang.org/x/oauth2 v0.12.0 // indirect
->>>>>>> d1534abc
 	golang.org/x/sync v0.3.0 // indirect
 	golang.org/x/sys v0.12.0 // indirect
 	golang.org/x/term v0.12.0 // indirect
